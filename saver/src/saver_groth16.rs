//! Using SAVER with Groth16

use ark_ec::msm::VariableBaseMSM;
use ark_ec::{AffineCurve, PairingEngine, ProjectiveCurve};
<<<<<<< HEAD
use ark_ff::PrimeField;
=======
use ark_ff::{Field, PrimeField};
>>>>>>> ff64b8c8
use ark_relations::r1cs::{ConstraintSynthesizer, SynthesisError};
use ark_serialize::{CanonicalDeserialize, CanonicalSerialize, SerializationError};
use ark_std::{
    io::{Read, Write},
    rand::{Rng, RngCore},
<<<<<<< HEAD
=======
    string::ToString,
    vec,
    vec::Vec,
>>>>>>> ff64b8c8
    UniformRand,
};

use dock_crypto_utils::impl_for_groth16_struct;
<<<<<<< HEAD
=======
use legogroth16::aggregation::{
    groth16::AggregateProof, pairing_check::PairingCheck, srs::VerifierSRS, transcript::Transcript,
};
>>>>>>> ff64b8c8
use serde::{Deserialize, Serialize};
use serde_with::serde_as;

use crate::encryption::Ciphertext;
pub use ark_groth16::{
    create_random_proof, generate_parameters, prepare_verifying_key, PreparedVerifyingKey, Proof,
    ProvingKey as Groth16ProvingKey, VerifyingKey,
};
use ark_std::ops::AddAssign;
use dock_crypto_utils::ff::non_zero_random;

use crate::error::SaverError;
use dock_crypto_utils::serde_utils::*;

use crate::keygen::EncryptionKey;
use crate::setup::EncryptionGens;

#[serde_as]
#[derive(
    Clone, Debug, PartialEq, CanonicalSerialize, CanonicalDeserialize, Serialize, Deserialize,
)]
pub struct ProvingKey<E: PairingEngine> {
    /// Groth16's proving key
    #[serde_as(as = "Groth16ProvingKeyBytes")]
    pub pk: Groth16ProvingKey<E>,
    /// The element `-gamma * G` in `E::G1`.
    #[serde_as(as = "AffineGroupBytes")]
    pub gamma_g1: E::G1Affine,
}

impl_for_groth16_struct!(Groth16ProvingKeyBytes);
impl_for_groth16_struct!(Groth16VerifyingKeyBytes);

/// These parameters are needed for setting up keys for encryption/decryption
pub fn get_gs_for_encryption<E: PairingEngine>(vk: &VerifyingKey<E>) -> &[E::G1Affine] {
    &vk.gamma_abc_g1[1..]
}

/// Generate Groth16 SRS
pub fn generate_srs<E: PairingEngine, R: RngCore, C: ConstraintSynthesizer<E::Fr>>(
    circuit: C,
    gens: &EncryptionGens<E>,
    rng: &mut R,
) -> Result<ProvingKey<E>, SaverError> {
    let alpha = E::Fr::rand(rng);
    let beta = E::Fr::rand(rng);
    let gamma = E::Fr::rand(rng);
    let delta = E::Fr::rand(rng);

    let g1_generator = gens.G.into_projective();
    let neg_gamma_g1 = g1_generator.mul((-gamma).into_repr());

    let pk = generate_parameters::<E, C, R>(
        circuit,
        alpha,
        beta,
        gamma,
        delta,
        g1_generator,
        gens.H.into_projective(),
        rng,
    )?;

    Ok(ProvingKey {
        pk,
        gamma_g1: neg_gamma_g1.into_affine(),
    })
}

/// `r` is the randomness used during the encryption
pub fn create_proof<E, C, R>(
    circuit: C,
    r: &E::Fr,
    pk: &ProvingKey<E>,
    encryption_key: &EncryptionKey<E>,
    rng: &mut R,
) -> Result<Proof<E>, SaverError>
where
    E: PairingEngine,
    C: ConstraintSynthesizer<E::Fr>,
    R: Rng,
{
    let mut proof = create_random_proof(circuit, &pk.pk, rng)?;

    // proof.c = proof.c + r * P_2
    let mut c = proof.c.into_projective();
    c.add_assign(encryption_key.P_2.mul(r.into_repr()));
    proof.c = c.into_affine();

    Ok(proof)
}

/// Randomize the Groth16 proof as per algorithm 2 of the paper. Can alternatively use
/// `rerandomize_proof` from `ark_groth16`
pub fn randomize_proof<E, R>(
    mut proof: Proof<E>,
    r_prime: &E::Fr,
    vk: &VerifyingKey<E>,
    encryption_key: &EncryptionKey<E>,
    rng: &mut R,
) -> Result<Proof<E>, SaverError>
where
    E: PairingEngine,
    R: Rng,
{
    let (z1, z2) = (
        non_zero_random::<E::Fr, R>(rng),
        non_zero_random::<E::Fr, R>(rng),
    );
    let z1_inv = z1.inverse().unwrap();
    let z1z2 = z1 * z2;

    // proof.c = proof.c + proof.A * z1z2 + r' * P_2
    let mut c = proof.c.into_projective();
    c.add_assign(proof.a.mul(z1z2.into_repr()));
    c.add_assign(encryption_key.P_2.mul(r_prime.into_repr()));
    proof.c = c.into_affine();

    let mut b = proof.b.mul(z1_inv.into_repr());
    b.add_assign(vk.delta_g2.mul(z2));
    proof.b = b.into_affine();

    proof.a = proof.a.mul(z1.into_repr()).into_affine();

    Ok(proof)
}

pub fn verify_proof<E: PairingEngine>(
    pvk: &PreparedVerifyingKey<E>,
    proof: &Proof<E>,
    ciphertext: &Ciphertext<E>,
) -> Result<(), SaverError> {
<<<<<<< HEAD
=======
    verify_qap_proof(
        pvk,
        proof.a,
        proof.b,
        proof.c,
        calculate_d(pvk, ciphertext)?,
    )
}

pub fn calculate_d<E: PairingEngine>(
    pvk: &PreparedVerifyingKey<E>,
    ciphertext: &Ciphertext<E>,
) -> Result<E::G1Affine, SaverError> {
>>>>>>> ff64b8c8
    let mut d = ciphertext.X_r.into_projective();
    for c in ciphertext.enc_chunks.iter() {
        d.add_assign(c.into_projective())
    }
    d.add_assign_mixed(&pvk.vk.gamma_abc_g1[0]);
    Ok(d.into_affine())
}

pub fn verify_qap_proof<E: PairingEngine>(
    pvk: &PreparedVerifyingKey<E>,
    a: E::G1Affine,
    b: E::G2Affine,
    c: E::G1Affine,
    d: E::G1Affine,
) -> crate::Result<()> {
    let qap = E::miller_loop(
        [
            (a.into(), b.into()),
            (c.into(), pvk.delta_g2_neg_pc.clone()),
            (d.into(), pvk.gamma_g2_neg_pc.clone()),
        ]
        .iter(),
    );

<<<<<<< HEAD
    let test = E::final_exponentiation(&qap).ok_or(SynthesisError::UnexpectedIdentity)?;
    if test == pvk.alpha_g1_beta_g2 {
        Ok(())
    } else {
        Err(SaverError::PairingCheckFailed)
=======
    if E::final_exponentiation(&qap).ok_or(SynthesisError::UnexpectedIdentity)?
        != pvk.alpha_g1_beta_g2
    {
        return Err(SaverError::PairingCheckFailed);
    }
    Ok(())
}

pub fn verify_aggregate_proof<E: PairingEngine, R: Rng, T: Transcript>(
    ip_verifier_srs: &VerifierSRS<E>,
    pvk: &PreparedVerifyingKey<E>,
    proof: &AggregateProof<E>,
    ciphertexts: &[Ciphertext<E>],
    rng: &mut R,
    mut transcript: &mut T,
    pairing_check: Option<&mut PairingCheck<E>>,
) -> Result<(), SaverError> {
    use legogroth16::aggregation::{
        error::AggregationError,
        groth16::verifier::verify_tipp_mipp,
        utils::{powers, sum_of_powers},
    };

    let n = proof.tmipp.gipa.nproofs as usize;
    assert_eq!(ciphertexts.len(), n);

    if ciphertexts.len() != proof.tmipp.gipa.nproofs as usize {
        return Err(SaverError::LegoGroth16Error(
            AggregationError::InvalidProof("ciphertexts len != number of proofs".to_string())
                .into(),
        ));
    }

    // Random linear combination of proofs
    transcript.append(b"AB-commitment", &proof.com_ab);
    transcript.append(b"C-commitment", &proof.com_c);

    let r = transcript.challenge_scalar::<E::Fr>(b"r-random-fiatshamir");

    let mut c = PairingCheck::new_using_rng(rng);
    let mut checker = pairing_check.unwrap_or_else(|| &mut c);

    let ver_srs_proj = ip_verifier_srs.to_projective();
    verify_tipp_mipp::<E, T>(
        &ver_srs_proj,
        proof,
        &r, // we give the extra r as it's not part of the proof itself - it is simply used on top for the groth16 aggregation
        &mut transcript,
        &mut checker,
    )
    .map_err(|e| SaverError::LegoGroth16Error(e.into()))?;

    let r_powers = powers(n, &r);
    let r_sum = sum_of_powers::<E::Fr>(n, &r);

    let mut source1 = Vec::with_capacity(3);
    let mut source2 = Vec::with_capacity(3);

    let alpha_g1_r_sum = &pvk.vk.alpha_g1.mul(r_sum);
    source1.push(alpha_g1_r_sum.into_affine());
    source2.push(pvk.vk.beta_g2);

    source1.push(proof.z_c);
    source2.push(pvk.vk.delta_g2);

    let mut bases = vec![pvk.vk.gamma_abc_g1[0]];
    let mut scalars = vec![r_sum.into_repr()];
    for (i, p) in r_powers.into_iter().enumerate() {
        let mut d = ciphertexts[i].X_r.into_projective();
        for c in ciphertexts[i].enc_chunks.iter() {
            d.add_assign(c.into_projective())
        }
        bases.push(d.into_affine());
        scalars.push(p.into_repr());
    }

    source1.push(VariableBaseMSM::multi_scalar_mul(&bases, &scalars).into_affine());
    source2.push(pvk.vk.gamma_g2);

    checker.add_sources_and_target(&source1, &source2, &proof.z_ab, true);

    match checker.verify() {
        true => Ok(()),
        false => Err(SaverError::LegoGroth16Error(
            AggregationError::InvalidProof(
                "Proof Verification Failed due to pairing checks".to_string(),
            )
            .into(),
        ))?,
>>>>>>> ff64b8c8
    }
}

#[cfg(test)]
mod tests {
    use super::*;
    use crate::circuit::BitsizeCheckCircuit;
    use crate::encryption::{tests::gen_messages, Encryption};
    use crate::keygen::keygen;
    use crate::setup::setup_for_groth16;
    use crate::utils::chunks_count;
    use ark_bls12_381::Bls12_381;
    use ark_std::rand::prelude::StdRng;
    use ark_std::rand::SeedableRng;
    use legogroth16::aggregation::{srs, transcript::new_merlin_transcript};
    use std::time::Instant;

    type Fr = <Bls12_381 as PairingEngine>::Fr;

    #[test]
    fn encrypt_and_snark_verification() {
        fn check(chunk_bit_size: u8) {
            let mut rng = StdRng::seed_from_u64(0u64);
            let gens = EncryptionGens::<Bls12_381>::new_using_rng(&mut rng);
            let n = chunks_count::<Fr>(chunk_bit_size);
            // Get random numbers that are of chunk_bit_size at most
            let msgs = gen_messages(&mut rng, n as usize, chunk_bit_size);
            let msgs_as_field_elems = msgs.iter().map(|m| Fr::from(*m as u64)).collect::<Vec<_>>();

            let circuit = BitsizeCheckCircuit::new(chunk_bit_size, Some(n), None, true);
            let snark_srs = generate_srs::<Bls12_381, _, _>(circuit, &gens, &mut rng).unwrap();

            println!(
                "For chunk_bit_size {}, Snark SRS has compressed size {} and uncompressed size {}",
                chunk_bit_size,
                snark_srs.serialized_size(),
                snark_srs.uncompressed_size()
            );

            let g_i = get_gs_for_encryption(&snark_srs.pk.vk);
            let (sk, ek, dk) = keygen(
                &mut rng,
                chunk_bit_size,
                &gens,
                g_i,
                &snark_srs.pk.delta_g1,
                &snark_srs.gamma_g1,
            )
            .unwrap();

            println!("For chunk_bit_size {}, encryption key has compressed size {} and uncompressed size {}", chunk_bit_size, ek.serialized_size(), ek.uncompressed_size());

            let (ct, r) =
                Encryption::encrypt_decomposed_message(&mut rng, msgs.clone(), &ek, &g_i).unwrap();

            let (m_, _) = Encryption::decrypt_to_chunks(
                &ct[0],
                &ct[1..n as usize + 1],
                &sk,
                &dk,
                &g_i,
                chunk_bit_size,
            )
            .unwrap();

            assert_eq!(m_, msgs);

            let circuit = BitsizeCheckCircuit::new(
                chunk_bit_size,
                Some(n),
                Some(msgs_as_field_elems.clone()),
                true,
            );

            let start = Instant::now();
            let proof = create_proof(circuit, &r, &snark_srs, &ek, &mut rng).unwrap();
            println!(
                "Time taken to create Groth16 proof with chunk_bit_size {}: {:?}",
                chunk_bit_size,
                start.elapsed()
            );

            let start = Instant::now();
            Encryption::verify_ciphertext_commitment(
                &ct[0],
                &ct[1..n as usize + 1],
                &ct[n as usize + 1],
                &ek,
                &gens,
            )
            .unwrap();
            let pvk = prepare_verifying_key::<Bls12_381>(&snark_srs.pk.vk);

            let ct = Ciphertext {
                X_r: ct[0].clone(),
                enc_chunks: ct[1..n as usize + 1].to_vec().clone(),
                commitment: ct[n as usize + 1].clone(),
            };
            verify_proof(&pvk, &proof, &ct).unwrap();
            println!(
                "Time taken to verify Groth16 proof with chunk_bit_size {}: {:?}",
                chunk_bit_size,
                start.elapsed()
            );
        }
        check(4);
        check(8);
        check(16);
    }

    #[test]
    fn rerandomize_encryption() {
        fn check(chunk_bit_size: u8) {
            let mut rng = StdRng::seed_from_u64(0u64);
            let gens = EncryptionGens::<Bls12_381>::new_using_rng(&mut rng);
            let n = chunks_count::<Fr>(chunk_bit_size);
            let msg = Fr::rand(&mut rng);

            let circuit = BitsizeCheckCircuit::new(chunk_bit_size, Some(n), None, true);
            let snark_srs = generate_srs::<Bls12_381, _, _>(circuit, &gens, &mut rng).unwrap();
            let pvk = prepare_verifying_key::<Bls12_381>(&snark_srs.pk.vk);

            let g_i = get_gs_for_encryption(&snark_srs.pk.vk);
            let (sk, ek, dk) = keygen(
                &mut rng,
                chunk_bit_size,
                &gens,
                g_i,
                &snark_srs.pk.delta_g1,
                &snark_srs.gamma_g1,
            )
            .unwrap();

            let start = Instant::now();
            let (ct, _, proof) =
                Encryption::encrypt_with_proof(&mut rng, &msg, &ek, &snark_srs, chunk_bit_size)
                    .unwrap();
            let enc_time = start.elapsed();

            Encryption::verify_ciphertext_commitment(
                &ct.X_r,
                &ct.enc_chunks,
                &ct.commitment,
                &ek,
                &gens,
            )
            .unwrap();

            verify_proof(&pvk, &proof, &ct).unwrap();

            let (decrypted_message, nu) = ct
                .decrypt_given_groth16_vk(&sk, &dk, &snark_srs.pk.vk, chunk_bit_size)
                .unwrap();
            assert_eq!(decrypted_message, msg);
            ct.verify_decryption_given_groth16_vk(
                &decrypted_message,
                &nu,
                chunk_bit_size,
                &dk,
                &snark_srs.pk.vk,
                &gens,
            )
            .unwrap();

            let start = Instant::now();
            let (ct, _, proof) = Encryption::rerandomize_ciphertext_and_proof(
                ct,
                proof,
                &snark_srs.pk.vk,
                &ek,
                &mut rng,
            )
            .unwrap();
            let re_rand_time = start.elapsed();

            Encryption::verify_ciphertext_commitment(
                &ct.X_r,
                &ct.enc_chunks,
                &ct.commitment,
                &ek,
                &gens,
            )
            .unwrap();

            verify_proof(&pvk, &proof, &ct).unwrap();

            let (decrypted_message, nu) = ct
                .decrypt_given_groth16_vk(&sk, &dk, &snark_srs.pk.vk, chunk_bit_size)
                .unwrap();
            assert_eq!(decrypted_message, msg);
            ct.verify_decryption_given_groth16_vk(
                &decrypted_message,
                &nu,
                chunk_bit_size,
                &dk,
                &snark_srs.pk.vk,
                &gens,
            )
            .unwrap();

            println!(
                "For {}-bit chunks, encryption time={:?}, re-randomization time={:?}",
                chunk_bit_size, enc_time, re_rand_time
            );
        }

        check(4);
        check(8);
        check(16);
    }

    #[test]
    fn proof_aggregation() {
        let chunk_bit_size = 16;
        let mut rng = StdRng::seed_from_u64(0u64);
        let enc_gens = EncryptionGens::<Bls12_381>::new_using_rng(&mut rng);

        let (snark_srs, _, ek, _) = setup_for_groth16(&mut rng, chunk_bit_size, &enc_gens).unwrap();
        let pvk = prepare_verifying_key::<Bls12_381>(&snark_srs.pk.vk);

        let msg_count = 8;
        let msgs = (0..msg_count)
            .map(|_| Fr::rand(&mut rng))
            .collect::<Vec<_>>();

        let mut cts = vec![];
        let mut proofs = vec![];
        for i in 0..msg_count {
            let (ct, _, proof) =
                Encryption::encrypt_with_proof(&mut rng, &msgs[i], &ek, &snark_srs, chunk_bit_size)
                    .unwrap();
            Encryption::verify_ciphertext_commitment(
                &ct.X_r,
                &ct.enc_chunks,
                &ct.commitment,
                &ek,
                &enc_gens,
            )
            .unwrap();

            verify_proof(&pvk, &proof, &ct).unwrap();

            cts.push(ct);
            proofs.push(proof);
        }

        let srs = srs::setup_fake_srs::<Bls12_381, _>(&mut rng, msg_count);
        let (prover_srs, ver_srs) = srs.specialize(msg_count);

        let mut prover_transcript = new_merlin_transcript(b"test aggregation");
        let aggregate_proof = legogroth16::aggregation::groth16::aggregate_proofs(
            &prover_srs,
            &mut prover_transcript,
            &proofs,
        )
        .expect("error in aggregation");

        let mut ver_transcript = new_merlin_transcript(b"test aggregation");
        verify_aggregate_proof(
            &ver_srs,
            &pvk,
            &aggregate_proof,
            &cts,
            &mut rng,
            &mut ver_transcript,
            None,
        )
        .expect("error in verification");
    }
}<|MERGE_RESOLUTION|>--- conflicted
+++ resolved
@@ -2,32 +2,22 @@
 
 use ark_ec::msm::VariableBaseMSM;
 use ark_ec::{AffineCurve, PairingEngine, ProjectiveCurve};
-<<<<<<< HEAD
-use ark_ff::PrimeField;
-=======
 use ark_ff::{Field, PrimeField};
->>>>>>> ff64b8c8
 use ark_relations::r1cs::{ConstraintSynthesizer, SynthesisError};
 use ark_serialize::{CanonicalDeserialize, CanonicalSerialize, SerializationError};
 use ark_std::{
     io::{Read, Write},
     rand::{Rng, RngCore},
-<<<<<<< HEAD
-=======
     string::ToString,
     vec,
     vec::Vec,
->>>>>>> ff64b8c8
     UniformRand,
 };
 
 use dock_crypto_utils::impl_for_groth16_struct;
-<<<<<<< HEAD
-=======
 use legogroth16::aggregation::{
     groth16::AggregateProof, pairing_check::PairingCheck, srs::VerifierSRS, transcript::Transcript,
 };
->>>>>>> ff64b8c8
 use serde::{Deserialize, Serialize};
 use serde_with::serde_as;
 
@@ -160,8 +150,6 @@
     proof: &Proof<E>,
     ciphertext: &Ciphertext<E>,
 ) -> Result<(), SaverError> {
-<<<<<<< HEAD
-=======
     verify_qap_proof(
         pvk,
         proof.a,
@@ -175,7 +163,6 @@
     pvk: &PreparedVerifyingKey<E>,
     ciphertext: &Ciphertext<E>,
 ) -> Result<E::G1Affine, SaverError> {
->>>>>>> ff64b8c8
     let mut d = ciphertext.X_r.into_projective();
     for c in ciphertext.enc_chunks.iter() {
         d.add_assign(c.into_projective())
@@ -200,13 +187,6 @@
         .iter(),
     );
 
-<<<<<<< HEAD
-    let test = E::final_exponentiation(&qap).ok_or(SynthesisError::UnexpectedIdentity)?;
-    if test == pvk.alpha_g1_beta_g2 {
-        Ok(())
-    } else {
-        Err(SaverError::PairingCheckFailed)
-=======
     if E::final_exponentiation(&qap).ok_or(SynthesisError::UnexpectedIdentity)?
         != pvk.alpha_g1_beta_g2
     {
@@ -296,7 +276,6 @@
             )
             .into(),
         ))?,
->>>>>>> ff64b8c8
     }
 }
 
